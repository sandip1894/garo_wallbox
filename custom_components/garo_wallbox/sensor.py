--- conflicted
+++ resolved
@@ -42,7 +42,6 @@
     """Set up using config_entry."""
     device = hass.data[GARO_DOMAIN].get(entry.entry_id)
 
-<<<<<<< HEAD
     # Add chargebox entities
     async_add_entities(
         [
@@ -164,32 +163,18 @@
                 ),
             ]
         )
-=======
-    sensors = [
-        GaroMainSensor(device),
-        GaroSensor(device, 'Status', 'status'),
-        GaroSensor(device, "Charging Current", 'current_charging_current', 'A'),
-        GaroSensor(device, "Charging Power", 'current_charging_power', 'W'),
-        GaroSensor(device, "Phases", 'nr_of_phases'),
-        GaroSensor(device, "Current Limit", 'current_limit', 'A'),
-        GaroSensor(device, "Pilot Level", 'pilot_level', 'A'),
-        GaroSensor(device, "Session Energy", 'acc_session_energy', "Wh"),
-        GaroSensor(device, "Total Energy", 'latest_reading', "Wh"),
-        GaroSensor(device, "Total Energy (kWh)", 'latest_reading_k', "kWh"),
-        GaroSensor(device, "Temperature", 'current_temperature', TEMP_CELSIUS),
-    ]
 
     if device.meter:
-        sensors.extend([
-            GaroSensor(device.meter, "Total Energy", 'acc_energy_k', 'kWh'),
-            GaroSensor(device.meter, "Power", 'power', 'W'),
-            GaroSensor(device.meter, "Phase 1 current", 'phase1_current', 'A'),
-            GaroSensor(device.meter, "Phase 2 current", 'phase2_current', 'A'),
-            GaroSensor(device.meter, "Phase 3 current", 'phase3_current', 'A')
-        ])
->>>>>>> 862d7fd5
-
-    async_add_entities(sensors, update_before_add=True)
+        async_add_entities(
+            [
+                GaroSensor(device.meter, "Total Energy", "acc_energy_k", unit="kWh"),
+                GaroSensor(device.meter, "Power", "power", unit="W"),
+                GaroSensor(device.meter, "Phase 1 current", "phase1_current", unit="A"),
+                GaroSensor(device.meter, "Phase 2 current", "phase2_current", unit="A"),
+                GaroSensor(device.meter, "Phase 3 current", "phase3_current", unit="A"),
+            ],
+            update_before_add=True,
+        )
 
     platform = entity_platform.current_platform.get()
 
@@ -239,7 +224,6 @@
 
 
 class GaroSensor(SensorEntity):
-<<<<<<< HEAD
     """Class representing Garo Wallbox sensor."""
 
     def __init__(
@@ -255,25 +239,12 @@
         icon_fn=None,
         extra_attributes=None,
     ) -> None:
-=======
-    def __init__(self, device, name, sensor, unit = None):
->>>>>>> 862d7fd5
         """Initialize the sensor."""
 
         self._device = device
         self._groupid = group and group[1]
         self._sensor = sensor
-<<<<<<< HEAD
         self._extra_attributes = extra_attributes
-=======
-        self._unit = unit
-        if self._sensor == "latest_reading" or self._sensor == "latest_reading_k" or self._sensor == "acc_energy_k":
-            _LOGGER.info(f'Initiating State sensors {self._name}')
-            self._attr_state_class = STATE_CLASS_TOTAL_INCREASING #STATE_CLASS_MEASUREMENT
-            self._attr_device_class = DEVICE_CLASS_ENERGY
-        if self._sensor == "power":
-            self._attr_device_class = DEVICE_CLASS_POWER
->>>>>>> 862d7fd5
 
         self._attr_native_unit_of_measurement = unit
 
@@ -294,67 +265,8 @@
     @property
     def icon(self):
         """Return the icon of the sensor."""
-<<<<<<< HEAD
         if self._attr_icon_fn is None:
             return super().icon
-=======
-        icon = None
-        if self._sensor == "current_temperature":
-            icon = "mdi:thermometer"
-        elif self._sensor == "current_charging_current":
-            icon = "mdi:flash"
-        elif self._sensor == "current_charging_power":
-            icon = "mdi:flash"
-        elif self._sensor == "current_limit":
-            icon = "mdi:flash"
-        elif self._sensor == "pilot_level":
-            icon = "mdi:flash"
-        elif self._sensor == "acc_session_energy":
-            icon = "mdi:flash"
-        elif self._sensor == "latest_reading":            
-            icon = "mdi:flash"
-        elif self._sensor == "latest_reading_k":
-            icon = "mdi:flash"
-        elif self._sensor == "status":
-            switcher = {
-                Status.CABLE_FAULT: "mdi:alert",
-                Status.CHANGING: "mdi:update",
-                Status.CHARGING: "mdi:battery-charging",
-                Status.CHARGING_CANCELLED: "mdi:cancel",
-                Status.CHARGING_FINISHED: "mdi:battery",
-                Status.CHARGING_PAUSED: "mdi:pause",
-                Status.CONNECTED: "mdi:power-plug",
-                Status.CONTACTOR_FAULT: "mdi:alert",
-                Status.DISABLED: "mdi:stop-circle-outline",
-                Status.CRITICAL_TEMPERATURE: "mdi:alert",
-                Status.DC_ERROR: "mdi:alert",
-                Status.INITIALIZATION: "mdi:timer-sand",
-                Status.LOCK_FAULT: "mdi:alert",
-                Status.NOT_CONNECTED: "mdi:power-plug-off",
-                Status.OVERHEAT: "mdi:alert",
-                Status.RCD_FAULT: "mdi:alert",
-                Status.SEARCH_COMM: "mdi:help",
-                Status.VENT_FAULT: "mdi:alert",
-                Status.UNAVAILABLE: "mdi:alert"
-            }
-            icon = switcher.get(self._device.status.status, None)
-        elif self._sensor == "nr_of_phases":
-            if self.state == 1:
-                icon = "mdi:record-circle-outline"
-            else:
-                icon = "mdi:google-circles-communities"
-        elif self._sensor == "phase1_current":
-            icon = "mdi:flash"
-        elif self._sensor == "phase2_current":
-            icon = "mdi:flash"
-        elif self._sensor == "phase3_current":
-            icon = "mdi:flash"
-        elif self._sensor == "power":
-            icon = "mdi:flash"
-        elif self._sensor == "acc_energy_k":
-            icon = "mdi:flash"
-        return icon
->>>>>>> 862d7fd5
 
         return self._attr_icon_fn(self.native_value)
 
